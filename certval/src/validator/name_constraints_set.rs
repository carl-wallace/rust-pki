--- conflicted
+++ resolved
@@ -620,12 +620,8 @@
     pub directory_name: Option<Vec<String>>, //t = 5
     /// uniform_resource_identifier governs use of URIs in SANs
     pub uniform_resource_identifier: Option<Vec<String>>, //t = 7
-<<<<<<< HEAD
     /// ASCII hex encoding of unsupported GeneralSubtree
     pub not_supported: Option<Vec<String>> //ASCII hex encodings of unsupported name forms
-=======
-    pub not_supported: Option<Vec<String>>, //ASCII hex encodings of unsupported name forms
->>>>>>> bea7aaa3
 }
 
 /// Converts a NameConstraintsSettings object to a NameConstraintsSet object
@@ -920,13 +916,8 @@
             match gs.to_der() {
                 Ok(gs) => {
                     tmp.push(buffer_to_hex(&gs));
-<<<<<<< HEAD
                 },
                 Err(_e) => {
-=======
-                }
-                Err(e) => {
->>>>>>> bea7aaa3
                     // todo handle error?
                 }
             }
